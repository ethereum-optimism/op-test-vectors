[package]
name = "opt8n"
version = "0.2.0"
edition.workspace = true
authors.workspace = true
license.workspace = true
repository.workspace = true
homepage.workspace = true
publish = false

[dependencies]
# Core
serde.workspace = true
serde_json.workspace = true
tracing.workspace = true
tokio.workspace = true
futures.workspace = true
color-eyre.workspace = true
axum = "0.7.5"
http-body-util = "0.1.2"

# CLI
clap.workspace = true
shellwords.workspace = true

# Alloy
alloy-eips.workspace = true
alloy-rpc-types.workspace = true

# Foundry
foundry-common.workspace = true
anvil.workspace = true
anvil-core.workspace = true
cast.workspace = true
forge-script.workspace = true
revm.workspace = true

# OP Types
op-test-vectors.workspace = true
op-alloy-rpc-types.workspace = true
<<<<<<< HEAD
hyper = "1.4.1"
=======
thiserror.workspace = true
reqwest.workspace = true
>>>>>>> f4b9da5e
<|MERGE_RESOLUTION|>--- conflicted
+++ resolved
@@ -38,9 +38,5 @@
 # OP Types
 op-test-vectors.workspace = true
 op-alloy-rpc-types.workspace = true
-<<<<<<< HEAD
-hyper = "1.4.1"
-=======
 thiserror.workspace = true
-reqwest.workspace = true
->>>>>>> f4b9da5e
+reqwest.workspace = true