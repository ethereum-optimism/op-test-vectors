[package]
name = "opt8n"
version = "0.1.0"
edition = "2021"

[dependencies]
alloy = { workspace = true }
serde = { version = "1.0", features = ["derive"] }
tracing = { version = "0.1" }
op-test-vectors = { workspace = true }
clap = { workspace = true }
shellwords = { workspace = true }
tokio = { workspace = true }
futures = { workspace = true }
color-eyre = { workspace = true }
anvil = { workspace = true }
<<<<<<< HEAD
anvil-core = { workspace = true }
=======
cast = { workspace = true }
forge-script = { workspace = true }
>>>>>>> a0bb1f15
<|MERGE_RESOLUTION|>--- conflicted
+++ resolved
@@ -14,9 +14,6 @@
 futures = { workspace = true }
 color-eyre = { workspace = true }
 anvil = { workspace = true }
-<<<<<<< HEAD
 anvil-core = { workspace = true }
-=======
 cast = { workspace = true }
-forge-script = { workspace = true }
->>>>>>> a0bb1f15
+forge-script = { workspace = true }