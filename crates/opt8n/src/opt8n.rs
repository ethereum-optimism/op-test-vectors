--- conflicted
+++ resolved
@@ -1,7 +1,5 @@
-<<<<<<< HEAD
-use std::{hash::Hash, sync::Arc};
-
-use crate::cmd::Opt8nCommand;
+use std::{hash::Hash, str::FromStr, sync::Arc};
+
 use alloy::{
     primitives::B256,
     rpc::types::{
@@ -10,6 +8,7 @@
     },
 };
 use anvil::{
+    cmd::NodeArgs,
     eth::{
         pool::transactions::{PoolTransaction, TransactionPriority},
         EthApi,
@@ -17,20 +16,11 @@
     NodeConfig, NodeHandle,
 };
 use anvil_core::eth::transaction::{PendingTransaction, TypedTransaction};
-use futures::StreamExt;
-use op_test_vectors::execution::{ExecutionFixture, ExecutionReceipt, ExecutionResult};
-=======
-use anvil::cmd::NodeArgs;
-use anvil::{eth::EthApi, NodeConfig, NodeHandle};
-use clap::{CommandFactory, FromArgMatches};
 use color_eyre::eyre::Result;
 use futures::StreamExt;
 use op_test_vectors::execution::{ExecutionFixture, ExecutionReceipt, ExecutionResult};
-use tokio::io::AsyncBufReadExt;
-use tokio::io::BufReader;
-
-use crate::cli::Opt8nCommand;
->>>>>>> a0bb1f15
+use serde::{Deserialize, Serialize};
+use tokio::io::{AsyncBufReadExt, BufReader};
 
 pub struct Opt8n {
     pub eth_api: EthApi,
@@ -40,12 +30,8 @@
 }
 
 impl Opt8n {
-<<<<<<< HEAD
     pub async fn new(node_config: Option<NodeConfig>, fork: Option<Forking>) -> Self {
         let node_config = node_config.unwrap_or_default().with_optimism(true);
-=======
-    pub async fn new(node_config: NodeConfig) -> Self {
->>>>>>> a0bb1f15
         let (eth_api, node_handle) = anvil::spawn(node_config).await;
 
         Self {
@@ -62,19 +48,11 @@
         loop {
             tokio::select! {
                 command = self.receive_command() => {
-<<<<<<< HEAD
-                    // TODO: Update to save fixture cmd
-                    if command == Opt8nCommand::Exit {
-                        break;
-                    }
-                    self.execute(command).await;
-=======
                     match command {
                         Ok(Opt8nCommand::Exit) => break,
                         Ok(command) => self.execute(command).await.unwrap(),
                         Err(e) => eprintln!("Error: {:?}", e),
                     }
->>>>>>> a0bb1f15
                 }
 
                 new_block = new_blocks.next() => {
@@ -99,20 +77,15 @@
             .await?
             .unwrap();
         let words = shellwords::split(&line)?;
+        // TODO: only print logs like this when -v is enabled
         println!("Received command: {:?}", words);
         let matches = Opt8nCommand::command().try_get_matches_from(words)?;
         Ok(Opt8nCommand::from_arg_matches(&matches)?)
     }
 
-<<<<<<< HEAD
-    pub async fn execute(&mut self, command: Opt8nCommand) {
+    pub async fn execute(&self, command: Opt8nCommand) -> Result<()> {
         match command {
             Opt8nCommand::Dump => self.dump_execution_fixture().await,
-            Opt8nCommand::Cast(_) => todo!(),
-            _ => unreachable!("Unrecognized command"),
-=======
-    pub async fn execute(&self, command: Opt8nCommand) -> Result<()> {
-        match command {
             Opt8nCommand::Anvil { mut args } => {
                 args.insert(0, "anvil".to_string());
                 println!("Args: {:?}", args);
@@ -123,7 +96,6 @@
             }
             Opt8nCommand::Cast { .. } => {}
             Opt8nCommand::Exit => unreachable!(),
->>>>>>> a0bb1f15
         }
         Ok(())
     }
@@ -208,4 +180,25 @@
             self.execution_fixture.result = execution_result;
         }
     }
+}
+
+#[derive(Serialize, Deserialize, Debug, PartialEq, Eq)]
+pub enum Opt8nCommand {
+    Anvil(String),
+    Cast(String),
+    Exit,
+    // TODO: rename
+    Dump,
+}
+
+impl FromStr for Opt8nCommand {
+    type Err = color_eyre::eyre::Error;
+
+    fn from_str(s: &str) -> Result<Self, Self::Err> {
+        match s.to_lowercase().trim().as_ref() {
+            "dump" => Ok(Self::Dump),
+            "exit" => Ok(Self::Exit),
+            _ => Err(color_eyre::eyre::eyre!("Unrecognized command")),
+        }
+    }
 }